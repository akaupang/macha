#!/usr/bin/env python3
# -*- coding: utf-8 -*-
"""
Created on Mon Jul 25 15:50:05 2022

@author: Johannes Karwounopoulos and Åsmund Kaupang
"""

import sys
import os
import glob
import shutil
import subprocess
import parmed as pm
from openbabel import openbabel
import string
import numpy as np
from .charmm_factory import CharmmFactory

import warnings

# Supress ParmEd warnings
warnings.filterwarnings("ignore", module="parmed")


def checkInput(
    parent_dir=".", original_dir="original", protein_name=None, input_ext="pdb"
):

    # Make sure the input directory exists
    if not os.path.isdir(f"{parent_dir}/{original_dir}"):
        sys.exit(f"Input directory: {parent_dir}/{original_dir} not found!")

    # Look for an input protein for ligand exchange
    if protein_name != None:
        protein_path = f"{parent_dir}/{original_dir}/{protein_name}.{input_ext}"
        if not os.path.isfile(protein_path):
            print(f"No protein for ligand exchange found.")
            protein_id = None
        else:
            print(f"Protein for ligand exchange found at: {protein_path}")
            protein_id = os.path.splitext(os.path.basename(protein_path))[0]
            print(f"Protein ID: {protein_id}")
    else:
        protein_id = None

    if protein_id == None:
        print(
            """
        No protein was specified for ligand exchange with multiple ligands.
        The input is thus assumed to consist either of complexes from which to create
        waterboxes + complexes, OR of single ligands from which to create waterboxes
        (use the -nc switch for efficiency).
        """
        )

    # Create the master list of the ligand/system names and fill it
    ligand_ids = []
    # Add multiple ligands
    for ifile in glob.glob(f"{parent_dir}/{original_dir}/*.{input_ext}"):
        lig_id = os.path.splitext(os.path.basename(ifile))[0]
        # But don't add the protein/complex
        if lig_id == protein_id:
            pass
        else:
            ligand_ids.append(lig_id)  #
    return protein_id, ligand_ids


class Preparation:
<<<<<<< HEAD
    def __init__(
        self,
        parent_dir,
        original_dir,
        ligand_id,
        env,
        protein_id=None,
        small_molecule=False,
        rna=True,
    ):
=======
    def __init__(self, parent_dir, original_dir, ligand_id, env, protein_id=None, small_molecule = False , rna = False):
>>>>>>> 14531e2a
        """
        This class prepares everything for further use with CHARMM. The PDB
        files are sliced into pieces and the ligand is converted to a mol2 file.
        A local version of CGenFF creates a stream file for the ligand.
        """
        self.parent_dir = parent_dir
        self.original_dir = original_dir
        self.ligand_id = ligand_id
        self.protein_id = protein_id
        self.resname = str
        self.env: str = env
        self.small_molecule: bool = small_molecule
        self.rna: bool = rna
        self.input_type = None

        # Distinguished treatment if the current ligand is to be merged with a protein

        if self.protein_id == None:
            # For complexes->waterbox+complex or single ligands->waterbox
            # Load the PDB file into ParmEd
            self.pdb_file_orig = (
                f"{self.parent_dir}/{self.original_dir}/{self.ligand_id}.pdb"
            )
            self.pdb_file = pm.load_file(self.pdb_file_orig, structure=True)
            if self.env == "single_strand":
                self.pdb_file_orig = (
                    f"{self.parent_dir}/{self.original_dir}/{self.ligand_id}.pdb"
                )
                self.pdb_file = pm.load_file(self.pdb_file_orig, structure=True)
                self.pdb_file = self.pdb_file["A", :, :]  # select only CHAIN A
        else:
            if self.env == "waterbox" or self.env == "double_strand":
                # Run like normal single ligand
                self.pdb_file_orig = (
                    f"{self.parent_dir}/{self.original_dir}/{self.ligand_id}.pdb"
                )
                self.pdb_file = pm.load_file(self.pdb_file_orig, structure=True)
            elif self.env == "single_strand":
                self.pdb_file_orig = (
                    f"{self.parent_dir}/{self.original_dir}/{self.ligand_id}.pdb"
                )
                self.pdb_file = pm.load_file(self.pdb_file_orig, structure=True)
                self.pdb_file = self.pdb_file["A", :, :]  # select only CHAIN A
                print(f"Wir sind hier")
            elif self.env == "complex":
                # Start the merger function
                self.mergeToComplex()

            else:
                sys.exit(f"Unrecognized environment: {self.env}")

    def mergeToComplex(self):
        print("* * * Start merging * * *")
        # Here, it is practical to borrow the "self.pdb_file" temporarily
        # for both the input protein and later for the ligand. This solution
        # benefits from the fact that most of the internal functions in this
        # class already work on this object. The merge function will in the end
        # restore "self.pdb_file" as the complex.

        # Load the protein
        print(f"Processing protein (input typing, segid addition, HETx removal)")
        self.pdb_file = pm.load_file(
            f"{self.original_dir}/{self.protein_id}.pdb", structure=True
        )

        # What kind of protein file has been provided?
        # Remember: segids will be added if there are none
        segids, df = self.checkInputType()

        # Get the parts of the parmed object (protein) that does not contain
        # "HET" in the segid column
        # Note the tilde to invert the boolean mask!
        apo_pdb = self.pdb_file[~df.segid.str.contains("HET")]

        # Load the ligand
        print(f"Processing ligand: {self.ligand_id} (input typing, segid addition)")
        self.pdb_file = pm.load_file(
            f"{self.original_dir}/{self.ligand_id}.pdb", structure=True
        )

        # Add segids to ligand PDB object if there are none
        segids, df = self.checkInputType()

        lig_pdb = self.pdb_file

        # Overwrite the self.pdb_file by joining the structures
        # (no reordering to a typical PROA, HETA, IONS, WAT/SOLV)
        self.pdb_file = apo_pdb + lig_pdb

        print("* * * End merging * * *")

    def _make_folder(self, path):

        try:
            os.makedirs(path)
            print(f"Creating folder in {path} for the {self.env}")
        except OSError:
            print(f"There exists a folder in {path} for {self.env} - we will use it")
            if not os.path.isdir(path):
                raise

    def makeTFFolderStructure(self):
        self._make_folder(f"{self.parent_dir}/{self.ligand_id}")
        self._make_folder(f"{self.parent_dir}/{self.ligand_id}/{self.env}")
        self._make_folder(f"{self.parent_dir}/{self.ligand_id}/{self.env}/openmm/")
        self._make_folder(
            f"{self.parent_dir}/{self.ligand_id}/{self.env}/openmm/restraints/"
        )

    def _create_mol2_file(self):

        print(f"Converting ligand {self.ligand_id} to MOL2 and SDF files")

        obConversion = openbabel.OBConversion()
        obConversion.SetInAndOutFormats("pdb", "mol2")
        mol = openbabel.OBMol()

        if self.small_molecule:
            obConversion.ReadFile(
                mol,
                f"{self.parent_dir}/{self.original_dir}/{self.ligand_id}.pdb",
            )
        else:
            obConversion.ReadFile(
                mol,
                f"{self.parent_dir}/{self.ligand_id}/{self.env}/{self.resname.lower()}/{self.resname.lower()}.pdb",
            )
        # Useful for H-less ligands directly from x-ray crystallography PDBs
        if self.input_type == "allhydrogens":
            pass
        elif self.input_type == "missinghydrogens":
            mol.AddHydrogens()

        assert (mol.NumResidues()) == 1
        obConversion.WriteFile(
            mol,
            f"{self.parent_dir}/{self.ligand_id}/{self.env}/{self.resname.lower()}/{self.resname.lower()}.mol2",
        )
        obConversion.SetInAndOutFormats("pdb", "sdf")
        # mol = openbabel.OBMol()
        # obConversion.ReadFile(
        #     mol,
        #     f"{self.parent_dir}/{self.ligand_id}/{self.env}/{self.resname.lower()}/{self.resname.lower()}.pdb",
        # )
        obConversion.WriteFile(
            mol,
            f"{self.parent_dir}/{self.ligand_id}/{self.env}/{self.resname.lower()}/{self.resname.lower()}.sdf",
        )

    def _modify_resname_in_stream(self):

        fin = open(
            f"{self.parent_dir}/{self.ligand_id}/{self.env}/{self.resname.lower()}/{self.resname.lower()}.str",
            "rt",
        )
        fout = open(
            f"{self.parent_dir}/{self.ligand_id}/{self.env}/{self.resname.lower()}/{self.resname.lower()}_tmp.str",
            "wt",
        )
        for line in fin:
            if line.startswith("RESI"):
                fout.write(line.replace(line.split()[1], self.resname))
            else:
                fout.write(line)

        fin.close()
        fout.close()

        shutil.copy(fout.name, fin.name)

    def getTopparFromLocalCGenFF(
        self,
        cgenff_path=False,
    ):
        cgenff_bin = None
        cgenff_output = None

        # CGenFF needs a mol2 file as input file
        self._create_mol2_file()

        # If no particular path is given, check whether CGenFF is available
        if cgenff_path == False:
            cgenff_path = shutil.which("cgenff")
            if cgenff_path == None:
                print("This function requires cgenff.")
                print(
                    "Please install it in the active environment or point the routine"
                )
                print("to the right path using the key cgenff_path='/path/to/cgenff' .")
            else:
                cgenff_bin = cgenff_path
        else:
            cgenff_bin = cgenff_path

        # CGenFF exists - start program
        if cgenff_bin != None:

            # Remove stream file otherwise CGenFF will append the new one at
            # the end of the old one
            stream_file = f"{self.parent_dir}/{self.ligand_id}/{self.env}/{self.resname.lower()}/{self.resname.lower()}.str"
            if os.path.isfile(stream_file):
                os.remove(stream_file)

            # Run CGenFF
            ligand_path = f"{self.parent_dir}/{self.ligand_id}/{self.env}/{self.resname.lower()}/{self.resname.lower()}"

            cgenff_output = subprocess.run(
                [cgenff_bin]
                + [f"{ligand_path}.mol2"]
                + ["-v"]
                + ["-f"]
                + [f"{stream_file}"]
                + ["-m"]
                + [f"{ligand_path}.log"],
                capture_output=True,
                text=True,
            )

            # Evaluate the subprocess return code
            if cgenff_output.returncode == 1:
                print(f"CGenFF returned an error after being called with:\n")
                print(" ".join(cgenff_output.args))
                print(cgenff_output.stdout)
                print(cgenff_output.stderr)
            else:
                print(f"CGenFF executed successfully")
                # print(cgenff_output.stdout)
                # print(cgenff_output.stderr)

        self._modify_resname_in_stream()

        return cgenff_output

    def _remove_lp(self):
        # Will check if there are lone pairs and remove them
        # CGenFF will add them later on
        lps = []
        for atom in self.pdb_file:
            if (atom.name.startswith("LP")) or (atom.name.startswith("Lp")):
                print(f"We will remove {atom}, {atom.idx} ")
                lps.append(atom.idx)

        for i in range(len(lps)):
            self.pdb_file.strip(f"@{lps[i]+1-i}")

        return self.pdb_file

    def _check_ionizable(self):
        # A preliminary list of residue names for titrable residues that indicate that the user has set them
        # AMBER names will be converted to CHARMM names, no questions asked.
        # TODO This list should be expanded to be comprehensive
        ionized_res = [
            "HID",
            "HIE",
            "HIP",
            "HSD",
            "HSE",
            "HSP",
            "CYX",
            "CYM",
            "ASPP",
            "GLUP",
        ]

        for (
            res
        ) in (
            self.pdb_file.residues
        ):  # produce a select view of this chain using a boolean mask
            if res.name in ionized_res:
                # Harmonize to CHARMM names (from AMBER names)
                # TODO This section should be expanded to be comprehensive
                if res.name == "HID":
                    res.name = "HSD"
                elif res.name == "HIE":
                    res.name = "HSE"
                elif res.name == "HIP":
                    res.name = "HSP"
                elif res.name == "CYX":
                    res.name = "CYM"
                else:
                    pass

            elif res.name == "HIS":
                # TODO A lookup using PROPKA or another solution could be of interest here
                res.name = "HSD"  # ATTENTION!! Here we make all HIS to HSD

        return self.pdb_file

    def _check_for_hydrogens(self):
        # Do hydrogens cover all residues?
        h_cont_res = [
            res.name
            for res in self.pdb_file.residues
            if any([True for atm in res.atoms if atm.element_name == "H"])
        ]
        no_h_res = [
            res.name
            for res in self.pdb_file.residues
            if any([True for atm in res.atoms if atm.element_name != "H"])
        ]

        h_miss_res = list(np.setdiff1d(no_h_res, h_cont_res))

        # if any([True for ele in self.pdb_file.atoms if ele.element_name == "H"]):
        if len(h_cont_res) == len(no_h_res):
            self.input_type = "allhydrogens"
            print("All residues appear to be fully hydrogenated")
        else:
            self.input_type = "missinghydrogens"
            print(f"Some residues appear to lack hydrogens: {*h_miss_res,}")

    def _create_tlc_rna(self):

        for atom in self.pdb_file.atoms:
            if atom.residue.name == "G":
                atom.residue.name = "GUA"
            elif atom.residue.name == "C":
                atom.residue.name = "CYT"
            elif atom.residue.name == "A":
                atom.residue.name = "ADE"
            elif atom.residue.name == "U":
                atom.residue.name = "URA"
            elif atom.residue.name == "T":
                atom.residue.name = "THY"
            elif atom.residue.name == "I":
                atom.residue.name = "INO"

        return self.pdb_file

    def _add_segids_rna(self, df):

        chids = set(i.residue.chain for i in self.pdb_file)
        print(f"Found chain IDs: {chids}")
        for chain in chids:
            for res in self.pdb_file.view[
                df.chain == f"{chain}"
            ].residues:  # produce a select view of this chain's residues using a boolean mask
                res.segid = f"RNA{chain}"

        return self.pdb_file

    def _add_segids(self, df):
        # This function adds segids to the Parmed object from a PDB that does
        # not contain segids, but only chain ids, ensuring that segids can be
        # used in making of crd files later.
        # The function attempts to establish residue names that lie outside the
        # range of "normal" amino acids names and will give these the name HETx
        # in which x is the chain ID

        # TODO This list should be expanded to be comprehensive
        aa_res = [
            "ALA",
            "ARG",
            "ASN",
            "ASP",
            "CYS",
            "GLN",
            "GLU",
            "GLY",
            "HIS",
            "ILE",
            "LEU",
            "LYS",
            "MET",
            "PHE",
            "PRO",
            "SER",
            "THR",
            "TPO",
            "TRP",
            "TYR",
            "VAL",
            "HID",
            "HIE",
            "HIP",
            "HSD",
            "HSE",
            "HSP",
            "CYX",
            "CYM",
            "ASPP",
            "GLUP",
        ]  # we need to find the residue of the ligand which should be the only one being not an aa

        exclude_res = [  # TODO Many more common crystallization additives should be added to this list
            "1PE"
        ]

        # ions_res =[] #TODO A list of ions could be added for their particular handling

        # Make a list of ABCD... for use as x in HETx
        het_letters = list(string.ascii_uppercase)

        # TODO Make this loop handle multiple ligands in one chain
        chids = set(i.residue.chain for i in self.pdb_file)
        # DEBUG
        # print(f"Found chain IDs: {chids}")
        for (
            chain
        ) in chids:  # rename the chain names (a,b, ...) to segnames (proa,prob,...)
            # DEBUG
            # print(f"Working on chain {chain}.")

            # Set a temporary previous residue number
            prev_resnum = -1

            # Loop over the residues in the current chain
            for res in self.pdb_file.view[
                df.chain == f"{chain}"
            ].residues:  # produce a select view of this chain's residues using a boolean mask
                resnum = res.number
                if res.name in aa_res:
                    res.segid = f"PRO{chain}"
                elif res.name == "HOH":
                    res.segid = f"WAT{chain}"
                elif res.name in exclude_res:
                    res.segid = f"CRST"
                else:
                    if resnum == prev_resnum:
                        pass
                    else:
                        res.segid = f"HET{het_letters.pop(0)}"
                    # self.resname = i.residue.name
                prev_resnum = resnum

        return self.pdb_file

    def checkInputType(self):

        # Remove lone pairs (if any)
        self.pdb_file = self._remove_lp()

        # Check/rename ionizable residues (if the user has not set their protonation states)
        # ATTENTION: All occurrences of HIS will become HSD
        self.pdb_file = self._check_ionizable()

        # Store the input PDB as a dataframe for later use
        df = self.pdb_file.to_dataframe()

        # We will cater for two types of PDB files
        # 1: Canonical/MAESTRO-derived PDB files
        # 2: CHARMM-derived PDB files
        # This distinction is made by looking for segids.
        # Canonical/MAESTRO-derived PDB files will be void of segids, but will
        # have chain IDs, while CHARMM PDB files contain the segid column, but
        # lack chain IDs.

        # # Count the segids in the PDB file (if any)
        segids = set(i.residue.segid for i in self.pdb_file)

        if self.rna:
            self.pdb_file = self._add_segids_rna(df)
            self.pdb_file = self._create_tlc_rna()
            segids = set(i.residue.segid for i in self.pdb_file)
            df = self.pdb_file.to_dataframe()
        # For canonical/MAESTRO-derived PDB files containing chain IDs
        elif segids == {""}:  # empty set of segids
            print(f"Processing a canonical/Maestro based pdb file (without segids)")
            # Check for hydrogens
            # set self.input_type
            self._check_for_hydrogens()

            # Add segids to the Parmed object
            self.pdb_file = self._add_segids(df)
            # Update the dataframe and segid list
            df = self.pdb_file.to_dataframe()
            segids = set(i.residue.segid for i in self.pdb_file)
        # For CHARMM-GUI generated PDB files
        else:
            print(f"Processing a CHARMM PDB file (with segids)")
            # Check for hydrogens
            # set self.input_type
            self._check_for_hydrogens()

        return segids, df

    def createCRDfiles(self, segids, df):

        exclude_segids = [
            "SOLV",
            "IONS",
            "WATA",
            "WATB",
            "WATC",
            "CRST",
            "HETB",
            "HETC",
        ]
        used_segids = []
        for segid in segids:
            if segid not in exclude_segids:  # multiple ligands are excluded for now
                # Store in the segids to be given to CharmmManipulation
                used_segids.append(segid)

                # WATERBOX ENVIRONMENT
                if self.env != "complex":
                    if segid.startswith("HET"):

                        # Note the residue name for checks
                        self.resname = (
                            self.pdb_file[df.segid == f"{segid}"].residues[0].name
                        )
                        # resname should be a 3 or 4 letters code
                        # assert len(self.resname) < 5

                        self._make_folder(
                            f"{self.parent_dir}/{self.ligand_id}/{self.env}/{self.resname.lower()}"
                        )
                        self.pdb_file[df.segid == f"{segid}"].save(
                            f"{self.parent_dir}/{self.ligand_id}/{self.env}/{segid.lower()}.crd",
                            overwrite=True,
                        )
                        if self.small_molecule:
                            # We copy the pdf file since there shouldn't be any changes
                            shutil.copy(
                                f"{self.parent_dir}/{self.original_dir}/{self.ligand_id}.pdb",
                                f"{self.parent_dir}/{self.ligand_id}/{self.env}/{self.resname.lower()}/{self.resname.lower()}.pdb",
                            )
                        else:
                            self.pdb_file[df.segid == f"{segid}"].save(
                                f"{self.parent_dir}/{self.ligand_id}/{self.env}/{self.resname.lower()}/{self.resname.lower()}.pdb",
                                overwrite=True,
                            )
                    elif segid.startswith("RNA"):

                        self.pdb_file[df.segid == f"{segid}"].save(
                            f"{self.parent_dir}/{self.ligand_id}/{self.env}/{segid.lower()}.crd",
                            overwrite=True,
                        )

                # COMPLEX ENVIRONMENT
                elif self.env == "complex":
                    if segid.startswith("HET"):

                        # TODO: Should this check be more generally applied?
                        # Note the residue name for checks
                        self.resname = (
                            self.pdb_file[df.segid == f"{segid}"].residues[0].name
                        )
                        # resname should be a 3 or 4 letters code
                        assert len(self.resname) < 5

                        self._make_folder(
                            f"{self.parent_dir}/{self.ligand_id}/{self.env}/{self.resname.lower()}"
                        )
                        self.pdb_file[df.segid == f"{segid}"].save(
                            f"{self.parent_dir}/{self.ligand_id}/{self.env}/{segid.lower()}.crd",
                            overwrite=True,
                        )
                        self.pdb_file[df.segid == f"{segid}"].save(
                            f"{self.parent_dir}/{self.ligand_id}/{self.env}/{self.resname.lower()}/{self.resname.lower()}.pdb",
                            overwrite=True,
                        )

                    else:

                        self.pdb_file[df.segid == f"{segid}"].save(
                            f"{self.parent_dir}/{self.ligand_id}/{self.env}/{segid.lower()}.crd",
                            overwrite=True,
                        )
                        self.pdb_file[df.segid == f"{segid}"].save(
                            f"{self.parent_dir}/{self.ligand_id}/{self.env}/{segid.lower()}.pdb",
                            overwrite=True,
                        )
                else:
                    sys.exit(f"Unrecognized environment: {self.env}")

        return segids, used_segids


class CharmmManipulation:
    def __init__(
        self,
        parent_dir,
        ligand_id,
        original_dir,
        resname,
        env,
        include_ions=True,
        ion_name="POT",
        ion_conc=0.15,
        default_path="",
    ):
        """
        CHARMM related files like the toppar file are modified, later the CHARMM executable is
        executed
        """
        self.parent_dir: str = parent_dir
        self.ligand_id: str = ligand_id
        self.original_dir: str = original_dir
        self.resname: str = resname
        self.env: str = env
        self.include_ions: bool = include_ions
        self.ion_name: str = ion_name
        self.ion_conc: float = ion_conc
        if not default_path:
            self.default_path: str = self.get_default_path()
        else:
            self.default_path = default_path

    def get_default_path(self):

        import macha

        return f"{macha.__path__[0]}/data/templates/default/"

    def _appendToppar(self):

        # Add line to CHARMM toppar stream to read ligand parameters
        file = open(f"{self.parent_dir}/{self.ligand_id}/{self.env}/toppar.str", "a")
        file.write(f"stream {self.resname.lower()}/{self.resname.lower()}.str")
        file.close()

    def _convertCharmmTopparStreamToOpenmm(self, charmmstr_path, openmmstr_path):
        new_toppar = ""
        # Read the CHARMM toppar stream from the provided location
        with open(charmmstr_path, "r") as topparstream:
            for line in topparstream:
                if line.startswith("*"):  # DROP: Header
                    pass
                elif line.startswith("!"):  # DROP: Comments
                    pass
                elif line.strip(" ") == "\n":  # DROP: Empty lines
                    pass
                elif line.startswith("read"):  # DROP: Legacy read statements
                    pass
                else:
                    strpath = line.split(" ")[-1]
                    new_toppar += f"./{strpath}"
                    # Split on whitespace and take the last item in the
                    # resulting list of words (the path to each stream file,
                    # including the newline characters.

        # Write the new OpenMM toppar stream to the requested location
        with open(openmmstr_path, "w") as topparstream:
            topparstream.write(new_toppar)

    def _getExternalTopparFromTopparStream(self, topparstream):
        external_toppars = []
        with open(topparstream, "r") as tp_str:
            for line in tp_str:
                if "toppar" in line:
                    pass
                else:
                    external_toppars.append(line.split("/")[1])

        return external_toppars

    def _modifyIonsCountFile(self):

        fout = open(
            f"{self.parent_dir}/{self.ligand_id}/{self.env}/step2.2_ions_count_tmp.str",
            "wt",
        )
        with open(
            f"{self.parent_dir}/{self.ligand_id}/{self.env}/step2.2_ions_count.str",
            "r+",
        ) as f:
            for line in f:
                if "set pos" in line:
                    new_line = line.replace("POT", str(self.ion_name))
                    fout.write(new_line)
                elif "set conc" in line:
                    new_line = line.replace("0.15", str(self.ion_conc))
                    fout.write(new_line)
                else:
                    fout.write(line)
        fout.close()

        shutil.copy(
            fout.name,
            f"{self.parent_dir}/{self.ligand_id}/{self.env}/step2.2_ions_count.str",
        )
        os.remove(fout.name)

        pass

    def copyFiles(self):
        # Copy files from template path
        # CHARMM related files
        for file in glob.glob(f"{self.default_path}/*[!omm_*][!toppar][!__pycache__]*"):
            shutil.copy(file, f"{self.parent_dir}/{self.ligand_id}/{self.env}/")

        if self.ion_name != "POT" or self.ion_conc != 0.15:
            self._modifyIonsCountFile()

        # CheckFFT script
        shutil.copy(
            f"{self.default_path}/checkfft.py",
            f"{self.parent_dir}/{self.ligand_id}/{self.env}/checkfft.py",
        )

        # The CHARMM toppar.str (which later will be converted to OpenMM format)
        shutil.copy(
            f"{self.default_path}/toppar.str",
            f"{self.parent_dir}/{self.ligand_id}/{self.env}/toppar.str",
        )
        # The whole toppar directory
        try:
            shutil.copytree(
                f"{self.default_path}/toppar",
                f"{self.parent_dir}/{self.ligand_id}/{self.env}/toppar",
            )
        except:
            print(f"Toppar directory is already available")

    def modifyStep1(self, segids):

        # Append the ligand toppar to the CHARMM toppar stream
        try:
            self._appendToppar()
        except TypeError:
            print("Won't add a ligand stream file, assuming it's a RNA strand")

        correction_on = False

        fout = open(
            f"{self.parent_dir}/{self.ligand_id}/{self.env}/step1_pdbreader_tmp.inp",
            "wt",
        )
        with open(
            f"{self.parent_dir}/{self.ligand_id}/{self.env}/step1_pdbreader.inp", "r+"
        ) as f:
            for line in f:
                if line.startswith("! Read PROA"):
                    correction_on = True
                    f.readline()
                    string = CharmmFactory.createHeader(segids, self.env)
                    fout.write(f"{string} \n")
                if line.startswith("!Print heavy atoms with "):
                    correction_on = False

                if correction_on == True:
                    pass
                else:
                    fout.write(line)
        fout.close()

        shutil.copy(
            fout.name,
            f"{self.parent_dir}/{self.ligand_id}/{self.env}/step1_pdbreader.inp",
        )
        os.remove(fout.name)

    def _runCHARMM(self, step, charmm_exe):
        # We need to go to the specific directory to run CHARMM
        main_dir = os.getcwd()
        os.chdir(f"{self.parent_dir}/{self.ligand_id}/{self.env}/")
        output = subprocess.run(
            [f"{charmm_exe}"] + ["-i"] + [f"{step}.inp"] + ["-o"] + [f"{step}.out"],
            text=True,
            capture_output=True,
        )
        os.chdir(main_dir)
        if output.returncode:
            print(
                f"Something went wrong, please check the outputfile in {self.parent_dir}/{self.ligand_id}/{self.env}/{step}.out"
            )
            sys.exit("Processing terminated")
        else:
            print(f"CHARMM process finished for {step}")

    def executeCHARMM(self, charmm_exe):

        steps = [
            "step1_pdbreader",
            "step2.1_waterbox",
            "step2.2_ions",
            "step2_solvator",
            "step3_pbcsetup_mod",
        ]

        if not self.include_ions:
            # avoid processing the step2.2_ions.inp CHARMM file
            # and remove the lines reading in these results in the
            # next CHARMM input file (step2_solvator)
            steps.remove("step2.2_ions")

            dir = f"{self.parent_dir}/{self.ligand_id}/{self.env}"
            correction_on = False
            fout = open(f"{dir}/step2_solvator.inp", "wt")
            with open(f"{self.default_path}/step2_solvator.inp", "r+") as f:
                for line in f:
                    if line.startswith("! Add ions?"):
                        correction_on = True

                    if line.startswith("! Remove water molecules"):
                        correction_on = False

                    if correction_on == True:
                        pass
                    elif line.startswith("* set"):
                        pass
                    elif line.startswith("* stream step2.2_ions.str"):
                        pass
                    else:
                        fout.write(line)
            fout.close()

        for step in steps:
            returncode = self._runCHARMM(step, charmm_exe)

    def createOpenMMSystem(self):
        print("Creating a stand-alone OpenMM system")

        # Copy files for OpenMM
        # OpenMM Python scripts
        for file in glob.glob(f"{self.default_path}/[!checkfft.py]*py"):
            shutil.copy(file, f"{self.parent_dir}/{self.ligand_id}/{self.env}/openmm/")

        # Equilibration input file
        shutil.copy(
            f"{self.default_path}/omm_step4_equilibration.inp",
            f"{self.parent_dir}/{self.ligand_id}/{self.env}/openmm/step4_equilibration.inp",
        )

        # Production input file
        shutil.copy(
            f"{self.default_path}/omm_step5_production.inp",
            f"{self.parent_dir}/{self.ligand_id}/{self.env}/openmm/step5_production.inp",
        )

        # Toppar directory from CHARMM base directory to the OpenMM directory
        try:
            shutil.copytree(
                f"{self.parent_dir}/{self.ligand_id}/{self.env}/toppar",
                f"{self.parent_dir}/{self.ligand_id}/{self.env}/openmm/toppar",
            )
        except:
            print(f"Toppar directory is already available in the OpenMM directory")

        # Convert CHARMM toppar.str to OpenMM toppar.str
        self._convertCharmmTopparStreamToOpenmm(
            f"{self.parent_dir}/{self.ligand_id}/{self.env}/toppar.str",  #
            f"{self.parent_dir}/{self.ligand_id}/{self.env}/openmm/toppar.str",
        )

        # Inspect OpenMM toppar.str to identify ligands whose parameter
        # folders should be copied
        external_toppars = self._getExternalTopparFromTopparStream(
            f"{self.parent_dir}/{self.ligand_id}/{self.env}/openmm/toppar.str"
        )

        if external_toppars != []:
            for ext_top in external_toppars:
                try:
                    shutil.copytree(
                        f"{self.parent_dir}/{self.ligand_id}/{self.env}/{ext_top}",
                        f"{self.parent_dir}/{self.ligand_id}/{self.env}/openmm/{ext_top}",
                    )
                except FileNotFoundError:
                    print(
                        f"ERROR: External topology/parameter folder {ext_top} not found!"
                    )
                except FileExistsError:
                    print(
                        f"The topology/parameters folder {ext_top} is already present."
                    )

        # Create sysinfo.dat file, which contains information about the box
        file = open(f"{self.parent_dir}/{self.ligand_id}/{self.env}/step3_pbcsetup.str")
        for line in file:
            if line.startswith(f" SET A "):
                a = line.split(" ")[-1].strip()
            elif line.startswith(f" SET B "):
                b = line.split(" ")[-1].strip()
            elif line.startswith(f" SET C "):
                c = line.split(" ")[-1].strip()
            elif line.startswith(f" SET ALPHA "):
                alpha = line.split(" ")[-1].strip()
            elif line.startswith(f" SET BETA "):
                beta = line.split(" ")[-1].strip()
            elif line.startswith(f" SET GAMMA "):
                gamma = line.split(" ")[-1].strip()

        with open(
            f"{self.parent_dir}/{self.ligand_id}/{self.env}/openmm/sysinfo.dat", "w"
        ) as f:
            f.write(
                '{"dimensions":[' + f"{a}, {b}, {c}, {alpha}, {beta}, {gamma}" + "]}"
            )

    def applyHMR(self):

        # try:
        # If input_orig does not exist (the system has not been updated/overwritten)
        if not os.path.isfile(
            f"{self.parent_dir}/{self.ligand_id}/{self.env}/openmm/step3_input_orig.psf"
        ):

            # Load parameters
            # parms = ()
            # for file in glob.glob(f"{self.parent_dir}/{self.ligand_id}/{self.env}/toppar/*[!tip216.crd]*"):
            #     parms += ( file, )

            # parms += (f"{self.parent_dir}/{self.ligand_id}/{self.env}/{self.resname.lower()}/{self.resname.lower()}.str",)

            # Copy the original PSF to a backup (input_orig)
            shutil.copy(
                f"{self.parent_dir}/{self.ligand_id}/{self.env}/openmm/step3_input.psf",
                f"{self.parent_dir}/{self.ligand_id}/{self.env}/openmm/step3_input_orig.psf",
            )
            print("Backed up OpenMM PSF file")

            input_psf = "step3_input.psf"

        # A backup of the orginal system exists (input_orig)
        else:
            input_psf = "step3_input_orig.psf"
            print("Reading PSF file from backup")

        ## Load parameter into ParmEd
        # PARAMETERS ARE LOADED DUE TO A BUG IN PARMED*
        #
        # This way of reading the parameters preserves the order of the
        # original/CHARMM-GUI-derived toppar.str, and ensures that
        # duplicate parameters are read in their "intended" order - the
        # last parameters read will overwrite older parameters and be
        # those used.
        #
        parms = ()
        with open(
            f"{self.parent_dir}/{self.ligand_id}/{self.env}/openmm/toppar.str", "r"
        ) as ommtopparstream:
            for line in ommtopparstream:
                parms += (line.strip("\n"),)

        # Change directory to for ParmEd to find the parameter files
        # load the parameters and change back to the original run directory
        cur_dir = os.getcwd()
        os.chdir(f"{self.parent_dir}/{self.ligand_id}/{self.env}/openmm/")
        params = pm.charmm.CharmmParameterSet(*parms)
        os.chdir(cur_dir)

        # Load the PSF into ParmEd
        psf = pm.charmm.CharmmPsfFile(
            f"{self.parent_dir}/{self.ligand_id}/{self.env}/openmm/{input_psf}"
        )

        # *Since ParmEd forgot about the masses when loading the PSF above,
        # we need to load the parameters to update the masses in the CharmmPsfFile class.
        psf.load_parameters(params)

        # Apply HMR and save PSF
        pm.tools.actions.HMassRepartition(psf).execute()
        psf.save(
            f"{self.parent_dir}/{self.ligand_id}/{self.env}/openmm/step3_input.psf",
            overwrite=True,
        )

        # Assure that mass is greater than one
        for atom in psf:
            if atom.name.startswith("H") and atom.residue.name != "TIP3":
                assert atom.mass > 1.5
        print("Successfully applied HMR.")

        # except:
        #    print("Masses were left unchanged! HMR not possible, check your output! ")

    def _apply_constraints(self, fout):

        with open(fout, "r") as file:
            filedata = file.read()
        filedata = filedata.replace("cons: None", "cons: HBonds")
        with open(fout, "w") as file:
            file.write(filedata)

    def createTFYamlFile(self, dt=0.001, nstep=2500000):

        try:
            os.makedirs(f"{self.parent_dir}/config")
        except:
            pass

        if self.env == "waterbox":

            # Creates a yaml file for ASFE simulations using TF

            fin = open(f"{self.default_path}/../temp_asfe.yaml", "r")
            fout = open(f"{self.parent_dir}/config/{self.ligand_id}.yaml", "w")
            for line in fin:
                if line.strip().startswith("name"):
                    new_line = line.replace("NAME", f"{self.ligand_id}")
                    fout.write(new_line)
                elif line.strip().startswith("tlc"):
                    new_line = line.replace("UNK", f"{self.resname}")
                    fout.write(new_line)
                elif line.strip().startswith("dt:"):
                    new_line = line.replace("TIMESTEP", str(dt))
                    fout.write(new_line)
                elif line.strip().startswith("nstep:"):
                    new_line = line.replace("NUMBEROFSTEPS", str(nstep))
                    fout.write(new_line)
                else:
                    fout.write(line)

            fin.close()
            fout.close()

            if dt != 0.001:
                self._apply_constraints(fout.name)<|MERGE_RESOLUTION|>--- conflicted
+++ resolved
@@ -68,7 +68,7 @@
 
 
 class Preparation:
-<<<<<<< HEAD
+
     def __init__(
         self,
         parent_dir,
@@ -77,11 +77,9 @@
         env,
         protein_id=None,
         small_molecule=False,
-        rna=True,
+        rna=False,
     ):
-=======
-    def __init__(self, parent_dir, original_dir, ligand_id, env, protein_id=None, small_molecule = False , rna = False):
->>>>>>> 14531e2a
+
         """
         This class prepares everything for further use with CHARMM. The PDB
         files are sliced into pieces and the ligand is converted to a mol2 file.
